<<<<<<< HEAD
import * as archiver from 'archiver'
import { randomBytes } from 'crypto'

import { NotificationsService } from '@/notifications/notifications.service'
=======
import { randomBytes } from 'crypto';
import { AIService } from '../ai/ai.service';
import { CloudflareR2Service } from '../common/cloudflare-r2.service';
import { SystemSettingsService } from '../common/system-settings.service';
import { FilesService } from '../files/files.service';
import { PrismaService } from '../prisma/prisma.service';
import { CreateDocumentDto } from './dto/create-document.dto';
import { ShareDocumentDto } from './dto/share-document.dto';
import { NotificationsService } from '@/notifications/notifications.service';
import { PointsService } from '@/points/points.service';
>>>>>>> 1186ceab
import {
  BadRequestException,
  Injectable,
  InternalServerErrorException,
  Logger,
<<<<<<< HEAD
} from '@nestjs/common'
import { ConfigService } from '@nestjs/config'
import { DocumentModerationStatus, DocumentShareLink, Prisma } from '@prisma/client'

import { AIService } from '../ai/ai.service'
import { CloudflareR2Service } from '../common/cloudflare-r2.service'
import { SystemSettingsService } from '../common/system-settings.service'
import { FilesService } from '../files/files.service'
import { PrismaService } from '../prisma/prisma.service'
import { SimilarityJobService } from '../similarity/similarity-job.service'
import { CreateDocumentDto } from './dto/create-document.dto'
import { ShareDocumentDto } from './dto/share-document.dto'
=======
} from '@nestjs/common';
import { ConfigService } from '@nestjs/config';
import {
  DocumentModerationStatus,
  DocumentShareLink,
  Prisma,
} from '@prisma/client';
import archiver from 'archiver';
>>>>>>> 1186ceab

@Injectable()
export class DocumentsService {
  private readonly logger = new Logger(DocumentsService.name);

  constructor(
    private prisma: PrismaService,
    private filesService: FilesService,
    private r2Service: CloudflareR2Service,
    private configService: ConfigService,
    private aiService: AIService,
    private notifications: NotificationsService,
    private systemSettings: SystemSettingsService,
<<<<<<< HEAD
    private similarityJobService: SimilarityJobService,
=======
    private pointsService: PointsService,
>>>>>>> 1186ceab
  ) {}

  /**
   * Create a document from uploaded files
   */
  async createDocument(createDocumentDto: CreateDocumentDto, userId: string) {
    try {
      const {
        title,
        description,
        fileIds,
        categoryId,
        isPublic = false,
        tags = [],
        language = 'en',
        useAI = false,
        aiAnalysis,
      } = createDocumentDto;

      this.logger.log(
        `Creating document for user ${userId} with files: ${fileIds.join(', ')}`,
      );

      // Validate that all files exist and belong to the user
      const files = await this.prisma.file.findMany({
        where: { id: { in: fileIds }, uploaderId: userId },
      });

      if (files.length !== fileIds.length) {
        this.logger.error(
          `Files validation failed. Found ${files.length} files, expected ${fileIds.length}`,
        );

        throw new BadRequestException(
          'Một số tệp không tìm thấy hoặc không thuộc về người dùng',
        );
      }

      this.logger.log(
        `Files validated successfully: ${files.map(f => f.originalName).join(', ')}`,
      );

      // Get or create default category
      const category = categoryId
        ? await this.prisma.category.findUnique({ where: { id: categoryId } })
        : await this.getOrCreateDefaultCategory();

      if (!category) {
        this.logger.error(`Category not found: ${categoryId}`);
        throw new BadRequestException('Không tìm thấy danh mục');
      }

      this.logger.log(`Using category: ${category.name} (${category.id})`);

      const wantsPublic = Boolean(isPublic);
      const moderationStatus = wantsPublic
        ? DocumentModerationStatus.PENDING
        : DocumentModerationStatus.APPROVED;

      // Create one document with multiple files
      const document = await this.prisma.document.create({
        data: {
          title,
          description,
          uploaderId: userId,
          categoryId: category.id,
          isPublic: wantsPublic,
          isApproved: !wantsPublic,
          moderationStatus,
          tags,
          language,
        },
        include: {
          uploader: {
            select: {
              id: true,
              username: true,
              firstName: true,
              lastName: true,
            },
          },
          category: true,
        },
      });

      this.logger.log(`Document created successfully: ${document.id}`);

      // Award points for uploading a document
      try {
        await this.pointsService.awardOnUpload(userId, document.id);
      } catch (e) {
        this.logger.warn(
          `Failed to award points for upload of document ${document.id}: ${e?.message}`,
        );
      }

      // Create DocumentFile relationships
      const documentFiles = await Promise.all(
        files.map((file, index) =>
          this.prisma.documentFile.create({
            data: {
              documentId: document.id,
              fileId: file.id,
              order: index,
            },
            include: {
              file: true,
            },
          }),
        ),
      );

      this.logger.log(
        `Document-file relationships created: ${documentFiles.length} files`,
      );

      // Save AI analysis if provided
      if (
        useAI &&
        aiAnalysis &&
        aiAnalysis.confidence &&
        aiAnalysis.confidence > 0
      ) {
        try {
          await this.prisma.aIAnalysis.create({
            data: {
              documentId: document.id,
              summary: aiAnalysis.summary,
              keyPoints: aiAnalysis.keyPoints || [],
              suggestedTags: aiAnalysis.tags || [],
              difficulty: aiAnalysis.difficulty || 'beginner',
              language: aiAnalysis.language || 'en',
              confidence: aiAnalysis.confidence,
            },
          });
          this.logger.log(`AI analysis saved for document ${document.id}`);
        } catch (error) {
          this.logger.warn(`Failed to save AI analysis: ${error.message}`);
        }
      }

      // Automatically trigger AI analysis for public documents when not provided
      if (wantsPublic && (!useAI || !aiAnalysis)) {
        try {
          const aiResult = await this.aiService.analyzeDocuments({
            fileIds,
            userId,
          });

          if (aiResult.success && aiResult.data) {
            await this.aiService.saveAnalysis(document.id, aiResult.data);
            this.logger.log(
              `AI moderation analysis generated for document ${document.id}`,
            );

            // Apply AI moderation settings based on analysis score
            try {
              const moderationScore = aiResult.data.moderationScore || 50; // Default score if not provided
              const moderationResult =
                await this.aiService.applyModerationSettings(
                  document.id,
                  moderationScore,
                );

              this.logger.log(
                `AI moderation applied for document ${document.id}: ${moderationResult.status} (${moderationResult.action})`,
              );

              // Update document status if auto-approved or auto-rejected
              if (
                moderationResult.status === 'approved' ||
                moderationResult.status === 'rejected'
              ) {
                const isApproved = moderationResult.status === 'approved';
                const moderatedAt = new Date();
                const moderationNotes = `AI Tự động ${moderationResult.action === 'auto_approved' ? 'phê duyệt' : 'từ chối'}: Điểm ${moderationScore}% - ${moderationResult.reason || 'Không có lý do'}`;

                await this.prisma.document.update({
                  where: { id: document.id },
                  data: {
                    moderationStatus:
                      moderationResult.status === 'approved'
                        ? 'APPROVED'
                        : 'REJECTED',
                    isApproved,
                    moderatedAt,
                    moderationNotes,
                  },
                });
                this.logger.log(
                  `Document ${document.id} status updated to ${moderationResult.status} with moderation notes: ${moderationNotes}`,
                );

                // Send notification to document uploader
                try {
                  await this.notifications.emitToUploaderOfDocument(
                    document.uploaderId,
                    {
                      type: 'moderation',
                      documentId: document.id,
                      status:
                        moderationResult.status === 'approved'
                          ? 'approved'
                          : 'rejected',
                      notes: moderationNotes,
                      reason: moderationResult.reason,
                    },
                  );
                  this.logger.log(
                    `Moderation notification sent and saved to database for user ${document.uploaderId} for document ${document.id}`,
                  );
                } catch (notificationError) {
                  this.logger.warn(
                    `Failed to send moderation notification for document ${document.id}: ${notificationError.message}`,
                  );
                }
              }
            } catch (moderationError) {
              this.logger.warn(
                `Failed to apply AI moderation for document ${document.id}: ${moderationError.message}`,
              );
            }
          } else {
            this.logger.warn(
              `AI analysis skipped or failed for document ${document.id}`,
            );
          }
        } catch (error) {
          this.logger.warn(
            `Unable to generate AI analysis automatically for document ${document.id}: ${error.message}`,
          );
        }
      }

      // Queue similarity detection for background processing
      if (wantsPublic) {
        try {
          await this.similarityJobService.queueSimilarityDetection(document.id);
          this.logger.log(
            `Queued similarity detection for document ${document.id}`,
          );
        } catch (error) {
          this.logger.warn(
            `Failed to queue similarity detection for document ${document.id}: ${error.message}`,
          );
        }
      }

      // Return document with files
      const result = {
        ...document,
        files: documentFiles.map(df => df.file),
      };

      this.logger.log(
        `Document creation completed successfully: ${document.id}`,
      );
      return result;
    } catch (error) {
      this.logger.error('Error creating document:', error);
      if (error instanceof BadRequestException) {
        throw error;
      }
      throw new InternalServerErrorException('Đã xảy ra lỗi khi tạo tài liệu');
    }
  }

  /**
   * Comments: list for a document
   */
  async getComments(documentId: string) {
    try {
      const comments = await this.prisma.comment.findMany({
        where: { documentId, isDeleted: false },
        include: {
          user: {
            select: {
              id: true,
              username: true,
              firstName: true,
              lastName: true,
              avatar: true,
            },
          },
          replies: {
            where: { isDeleted: false },
            include: {
              user: {
                select: {
                  id: true,
                  username: true,
                  firstName: true,
                  lastName: true,
                  avatar: true,
                },
              },
            },
          },
        },
        orderBy: { createdAt: 'asc' },
      });

      return comments;
    } catch (error) {
      this.logger.error(
        `Error getting comments for document ${documentId}:`,
        error,
      );
      throw new InternalServerErrorException('Không thể lấy bình luận');
    }
  }

  /**
   * Comments: add
   */
  async addComment(
    documentId: string,
    userId: string,
    dto: { content: string; parentId?: string },
  ) {
    try {
      // ensure document exists
      const exists = await this.prisma.document.findUnique({
        where: { id: documentId },
        select: { id: true },
      });
      if (!exists) {
        throw new BadRequestException('Không tìm thấy tài liệu');
      }

      const comment = await this.prisma.comment.create({
        data: {
          documentId,
          userId,
          parentId: dto.parentId || null,
          content: dto.content,
        },
        include: {
          user: {
            select: {
              id: true,
              username: true,
              firstName: true,
              lastName: true,
              avatar: true,
            },
          },
        },
      });

      return comment;
    } catch (error) {
      this.logger.error(
        `Error adding comment for document ${documentId}:`,
        error,
      );
      if (error instanceof BadRequestException) throw error;
      throw new InternalServerErrorException('Không thể thêm bình luận');
    }
  }

  /**
   * Comments: like
   */
  async likeComment(documentId: string, commentId: string, userId: string) {
    try {
      const comment = await this.prisma.comment.findFirst({
        where: { id: commentId, documentId },
      });
      if (!comment) throw new BadRequestException('Không tìm thấy bình luận');

      // upsert like
      await this.prisma.commentLike.upsert({
        where: { userId_commentId: { userId, commentId } },
        update: {},
        create: { userId, commentId },
      });

      const updated = await this.prisma.comment.update({
        where: { id: commentId },
        data: { likesCount: { increment: 1 } },
      });
      return updated;
    } catch (error) {
      this.logger.error(`Error liking comment ${commentId}:`, error);
      if (error instanceof BadRequestException) throw error;
      throw new InternalServerErrorException('Không thể thích bình luận');
    }
  }

  /**
   * Comments: edit
   */
  async editComment(
    documentId: string,
    commentId: string,
    userId: string,
    dto: { content: string },
  ) {
    try {
      const comment = await this.prisma.comment.findUnique({
        where: { id: commentId },
      });
      if (!comment || comment.documentId !== documentId) {
        throw new BadRequestException('Không tìm thấy bình luận');
      }
      if (comment.userId !== userId) {
        throw new BadRequestException('Bạn không có quyền sửa bình luận này');
      }

      const updated = await this.prisma.comment.update({
        where: { id: commentId },
        data: { content: dto.content, isEdited: true, editedAt: new Date() },
      });
      return updated;
    } catch (error) {
      this.logger.error(`Error editing comment ${commentId}:`, error);
      if (error instanceof BadRequestException) throw error;
      throw new InternalServerErrorException('Không thể sửa bình luận');
    }
  }

  /**
   * Comments: delete (soft)
   */
  async deleteComment(documentId: string, commentId: string, userId: string) {
    try {
      const comment = await this.prisma.comment.findUnique({
        where: { id: commentId },
      });
      if (!comment || comment.documentId !== documentId) {
        throw new BadRequestException('Không tìm thấy bình luận');
      }
      if (comment.userId !== userId) {
        throw new BadRequestException('Bạn không có quyền xóa bình luận này');
      }

      await this.prisma.comment.update({
        where: { id: commentId },
        data: { isDeleted: true },
      });
    } catch (error) {
      this.logger.error(`Error deleting comment ${commentId}:`, error);
      if (error instanceof BadRequestException) throw error;
      throw new InternalServerErrorException('Không thể xóa bình luận');
    }
  }

  /**
   * Ratings: get current user's rating
   */
  async getUserRating(documentId: string, userId: string) {
    try {
      const rating = await this.prisma.rating.findUnique({
        where: { userId_documentId: { userId, documentId } },
        select: { rating: true },
      });
      return { rating: rating?.rating || 0 };
    } catch (error) {
      this.logger.error(
        `Error getting user rating for document ${documentId}:`,
        error,
      );
      throw new InternalServerErrorException('Không thể lấy đánh giá');
    }
  }

  /**
   * Ratings: set current user's rating and update document aggregates
   */
  async setUserRating(documentId: string, userId: string, ratingValue: number) {
    try {
      // upsert rating
      const existing = await this.prisma.rating.findUnique({
        where: { userId_documentId: { userId, documentId } },
      });

      if (existing) {
        await this.prisma.rating.update({
          where: { userId_documentId: { userId, documentId } },
          data: { rating: ratingValue },
        });
      } else {
        await this.prisma.rating.create({
          data: { userId, documentId, rating: ratingValue },
        });
      }

      // recompute aggregates
      const agg = await this.prisma.rating.aggregate({
        where: { documentId },
        _avg: { rating: true },
        _count: { rating: true },
      });

      await this.prisma.document.update({
        where: { id: documentId },
        data: {
          averageRating: agg._avg.rating || 0,
          totalRatings: agg._count.rating || 0,
        },
      });

      return { rating: ratingValue };
    } catch (error) {
      this.logger.error(
        `Error setting rating for document ${documentId}:`,
        error,
      );
      throw new InternalServerErrorException('Không thể cập nhật đánh giá');
    }
  }

  /**
   * Prepare document download with all its files
   */
  async prepareDocumentDownload(documentId: string) {
    const document = await this.prisma.document.findUnique({
      where: { id: documentId },
      include: {
        files: {
          include: {
            file: true,
          },
          orderBy: { order: 'asc' },
        },
        uploader: {
          select: {
            id: true,
            username: true,
            firstName: true,
            lastName: true,
          },
        },
        category: true,
      },
    });

    if (!document) {
      throw new BadRequestException('Không tìm thấy tài liệu');
    }

    // Increment download count
    await this.prisma.document.update({
      where: { id: documentId },
      data: { downloadCount: { increment: 1 } },
    });

    return {
      document: {
        id: document.id,
        title: document.title,
        description: document.description,
        uploader: document.uploader,
        category: document.category,
        createdAt: document.createdAt,
      },
      files: document.files.map(df => ({
        id: df.file.id,
        originalName: df.file.originalName,
        fileName: df.file.fileName,
        mimeType: df.file.mimeType,
        fileSize: df.file.fileSize,
        // storageUrl: df.file.storageUrl, // Removed for security - use secure endpoint
        order: df.order,
      })),
    };
  }

  /**
   * Get or create default category
   */
  private async getOrCreateDefaultCategory() {
    let category = await this.prisma.category.findFirst({
      where: { name: 'Tổng hợp' },
    });

    if (!category) {
      category = await this.prisma.category.create({
        data: {
          name: 'Tổng hợp',
          description: 'Danh mục mặc định cho tài liệu',
          isActive: true,
          documentCount: 0,
          sortOrder: 0,
        },
      });
    }

    return category;
  }

  /**
   * Get user's documents with pagination
   */
  async getUserDocuments(userId: string, page: number = 1, limit: number = 10) {
    try {
      const skip = (page - 1) * limit;

      this.logger.log(
        `Getting documents for user ${userId}, page ${page}, limit ${limit}`,
      );

      const [documents, total] = await Promise.all([
        this.prisma.document.findMany({
          where: { uploaderId: userId },
          include: {
            files: {
              include: {
                file: true,
              },
              orderBy: {
                order: 'asc',
              },
            },
            category: true,
          },
          orderBy: {
            createdAt: 'desc',
          },
          skip,
          take: limit,
        }),
        this.prisma.document.count({
          where: { uploaderId: userId },
        }),
      ]);

      // Transform the data and add secure URLs
      const transformedDocuments = await Promise.all(
        documents.map(async document => {
          const filesData = document.files.map(df => ({
            id: df.file.id,
            originalName: df.file.originalName,
            fileName: df.file.fileName,
            mimeType: df.file.mimeType,
            fileSize: df.file.fileSize,
            order: df.order,
          }));

          const filesWithSecureUrls =
            await this.filesService.addSecureUrlsToFiles(filesData, {
              userId,
            });

          return {
            id: document.id,
            title: document.title,
            description: document.description,
            isPublic: document.isPublic,
            isApproved: document.isApproved,
            moderationStatus: document.moderationStatus,
            moderatedAt: document.moderatedAt
              ? document.moderatedAt.toISOString()
              : null,
            moderatedById: document.moderatedById,
            moderationNotes: document.moderationNotes,
            rejectionReason: document.rejectionReason,
            isPremium: document.isPremium,
            isDraft: document.isDraft,
            tags: document.tags,
            language: document.language,
            createdAt: document.createdAt?.toISOString(),
            updatedAt: document.updatedAt?.toISOString(),
            uploaderId: document.uploaderId,
            categoryId: document.categoryId,
            category: document.category,
            downloadCount: document.downloadCount,
            viewCount: document.viewCount,
            averageRating: document.averageRating,
            totalRatings: document.totalRatings,
            files: filesWithSecureUrls,
          };
        }),
      );

      return {
        documents: transformedDocuments,
        total,
        page,
        limit,
      };
    } catch (error) {
      this.logger.error('Error getting user documents:', error);
      throw new InternalServerErrorException(
        'Không thể lấy tài liệu người dùng',
      );
    }
  }

  /**
   * Get public documents with pagination
   */
  async getPublicDocuments(
    page: number = 1,
    limit: number = 10,
    userId?: string,
    userRole?: string,
  ) {
    try {
      console.log('userId', userId);
      console.log('userRole', userRole);

      const skip = (page - 1) * limit;

      this.logger.log(`Getting public documents, page ${page}, limit ${limit}`);

      // Only return documents that are approved and public
      const whereCondition = {
        isPublic: true,
        isApproved: true,
        moderationStatus: DocumentModerationStatus.APPROVED,
      };

      const [documents, total] = await Promise.all([
        this.prisma.document.findMany({
          where: whereCondition,
          include: {
            files: {
              include: {
                file: true,
              },
              orderBy: {
                order: 'asc',
              },
            },
            category: true,
            uploader: {
              select: {
                id: true,
                username: true,
                firstName: true,
                lastName: true,
              },
            },
          },
          orderBy: {
            createdAt: 'desc',
          },
          skip,
          take: limit,
        }),
        this.prisma.document.count({
          where: whereCondition,
        }),
      ]);

      // Get download cost settings
      const settings = await this.systemSettings.getPointsSettings();

      // Transform the data and add secure URLs
      const transformedDocuments = await Promise.all(
        documents.map(async document => {
          const filesData = document.files.map(df => ({
            id: df.file.id,
            originalName: df.file.originalName,
            fileName: df.file.fileName,
            mimeType: df.file.mimeType,
            fileSize: df.file.fileSize,
            order: df.order,
          }));

          const filesWithSecureUrls =
            await this.filesService.addSecureUrlsToFiles(filesData, {
              userId,
            });

          const isOwner = document.uploaderId === userId;
          const downloadCost = document.downloadCost || settings.downloadCost;

          return {
            id: document.id,
            title: document.title,
            description: document.description,
            isPublic: document.isPublic,
            isApproved: document.isApproved,
            moderationStatus: document.moderationStatus,
            tags: document.tags,
            language: document.language,
            createdAt: document.createdAt,
            updatedAt: document.updatedAt,
            uploaderId: document.uploaderId,
            categoryId: document.categoryId,
            category: document.category,
            uploader: document.uploader,
            downloadCount: document.downloadCount,
            downloadCost: isOwner ? 0 : downloadCost,
            viewCount: document.viewCount,
            averageRating: document.averageRating,
            files: filesWithSecureUrls,
          };
        }),
      );

      return {
        documents: transformedDocuments,
        total,
        page,
        limit,
      };
    } catch (error) {
      this.logger.error('Error getting public documents:', error);
      throw new InternalServerErrorException(
        'Không thể lấy tài liệu công khai',
      );
    }
  }

  /**
   * Track document view
   */
  async viewDocument(
    documentId: string,
    userId?: string,
    ipAddress?: string,
    userAgent?: string,
    referrer?: string,
  ) {
    try {
      this.logger.log(
        `Tracking view for document ${documentId} by user ${userId || 'anonymous'}`,
      );

      // Check if document exists and is public (or user has access)
      const document = await this.prisma.document.findUnique({
        where: { id: documentId },
        select: {
          id: true,
          isPublic: true,
          uploaderId: true,
          viewCount: true,
        },
      });

      if (!document) {
        throw new BadRequestException('Không tìm thấy tài liệu');
      }

      // Check access permissions
      if (!document.isPublic && document.uploaderId !== userId) {
        throw new BadRequestException('Tài liệu không công khai');
      }

      // Create view record
      await this.prisma.view.create({
        data: {
          documentId,
          userId: userId || null,
          ipAddress,
          userAgent,
          referrer,
        },
      });

      // Increment view count
      await this.prisma.document.update({
        where: { id: documentId },
        data: { viewCount: { increment: 1 } },
      });

      this.logger.log(`View tracked successfully for document ${documentId}`);

      return {
        success: true,
        message: 'View tracked successfully',
      };
    } catch (error) {
      this.logger.error(
        `Error tracking view for document ${documentId}:`,
        error,
      );
      if (error instanceof BadRequestException) {
        throw error;
      }
      throw new InternalServerErrorException(
        'Không thể theo dõi lượt xem tài liệu',
      );
    }
  }

  /**
   * Get document details with files
   */
  async getDocumentById(
    documentId: string,
    userId?: string,
    shareToken?: string,
    apiKey?: string,
  ) {
    try {
      const document = await this.prisma.document.findUnique({
        where: { id: documentId },
        include: {
          uploader: {
            select: {
              id: true,
              username: true,
              firstName: true,
              lastName: true,
              avatar: true,
            },
          },
          category: true,
          files: {
            include: {
              file: true,
            },
            orderBy: { order: 'asc' },
          },
          shareLink: true,
          aiAnalysis: true,
          _count: {
            select: {
              ratings: true,
              comments: true,
              views: true,

              downloads: true,
            },
          },
        },
      });

      if (!document) {
        throw new BadRequestException('Không tìm thấy tài liệu');
      }

      const isOwner = document.uploaderId === userId;
      let shareAccessGranted = false;
      let activeShareLink: DocumentShareLink | null = null;
      let isApiKeyAccess = false;

      if (shareToken) {
        activeShareLink = await this.validateShareLink(documentId, shareToken);
        shareAccessGranted = true;
      }

      if (apiKey) {
        // API key access - only allow if document is public
        if (!document.isPublic) {
          throw new BadRequestException(
            'Tài liệu riêng tư không thể truy cập qua API key',
          );
        }
        isApiKeyAccess = true;
      }

      // Check access permissions
      if (
        !document.isPublic &&
        !isOwner &&
        !shareAccessGranted &&
        !isApiKeyAccess
      ) {
        throw new BadRequestException('Tài liệu không công khai');
      }

      if (
        document.isPublic &&
        !document.isApproved &&
        !isOwner &&
        !shareAccessGranted &&
        !isApiKeyAccess
      ) {
        throw new BadRequestException('Tài liệu đang chờ kiểm duyệt');
      }

      if (
        document.moderationStatus === DocumentModerationStatus.REJECTED &&
        !isOwner
      ) {
        throw new BadRequestException('Tài liệu đã bị từ chối');
      }

      // Prepare file data without secure URLs first
      const filesData =
        (document as any).files?.map((df: any) => ({
          id: df.file.id,
          originalName: df.file.originalName,
          fileName: df.file.fileName,
          mimeType: df.file.mimeType,
          fileSize: df.file.fileSize,
          thumbnailUrl: df.file.thumbnailUrl,
          order: df.order,
        })) || [];

      // Add secure URLs to files
      const filesWithSecureUrls = await this.filesService.addSecureUrlsToFiles(
        filesData,
        {
          userId,
          allowSharedAccess: isOwner || shareAccessGranted,
        },
      );

      // Get download cost from settings or document
      const settings = await this.systemSettings.getPointsSettings();
      const downloadCost = document.downloadCost || settings.downloadCost;

      const response: any = {
        id: document.id,
        title: document.title,
        description: document.description,
        tags: document.tags,
        language: document.language,
        isPublic: document.isPublic,
        isPremium: document.isPremium,
        isApproved: document.isApproved,
        moderationStatus: document.moderationStatus,
        moderationNotes: document.moderationNotes,
        rejectionReason: document.rejectionReason,
        moderatedAt: document.moderatedAt
          ? document.moderatedAt.toISOString()
          : null,
        moderatedById: document.moderatedById,
        viewCount: document.viewCount,
        downloadCount: document.downloadCount,
        downloadCost: isOwner ? 0 : downloadCost, // Owner downloads are free
        averageRating: document.averageRating,
        totalRatings: document.totalRatings,
        createdAt:
          document.createdAt?.toISOString() || new Date().toISOString(),
        updatedAt:
          document.updatedAt?.toISOString() || new Date().toISOString(),
        uploader: (document as any).uploader,
        category: (document as any).category,
        files: filesWithSecureUrls,
        stats: {
          ratingsCount: (document as any)._count?.ratings || 0,
          commentsCount: (document as any)._count?.comments || 0,
          viewsCount: (document as any)._count?.views || 0,
          downloadsCount: (document as any)._count?.downloads || 0,
        },
        aiAnalysis: (document as any).aiAnalysis || null,
      };

      if (isOwner && document.shareLink) {
        response.shareLink = {
          token: document.shareLink.token,
          expiresAt: document.shareLink.expiresAt.toISOString(),
          isRevoked: document.shareLink.isRevoked,
        };
      } else if (shareAccessGranted && activeShareLink) {
        response.shareLink = {
          expiresAt: activeShareLink.expiresAt.toISOString(),
        };
      }

      return response;
    } catch (error) {
      this.logger.error(`Error getting document ${documentId}:`, error);
      if (error instanceof BadRequestException) {
        throw error;
      }
      throw new InternalServerErrorException('Không thể lấy tài liệu');
    }
  }

  /**
   * Create or update a share link for a document
   */
  async createOrUpdateShareLink(
    documentId: string,
    userId: string,
    shareOptions: ShareDocumentDto,
  ) {
    try {
      const document = await this.prisma.document.findUnique({
        where: { id: documentId },
      });

      if (!document) {
        throw new BadRequestException('Không tìm thấy tài liệu');
      }

      if (document.uploaderId !== userId) {
        throw new BadRequestException(
          'Bạn không có quyền chia sẻ tài liệu này',
        );
      }

      const now = new Date();
      let expiration: Date;

      if (shareOptions?.expiresAt) {
        expiration = new Date(shareOptions.expiresAt);
        if (Number.isNaN(expiration.getTime())) {
          throw new BadRequestException('Thời gian hết hạn không hợp lệ');
        }
      } else {
        const durationMinutes =
          shareOptions?.expiresInMinutes && shareOptions.expiresInMinutes > 0
            ? shareOptions.expiresInMinutes
            : 60 * 24; // default 24 hours
        expiration = new Date(now.getTime() + durationMinutes * 60 * 1000);
      }

      if (expiration <= now) {
        throw new BadRequestException(
          'Thời gian hết hạn liên kết chia sẻ phải ở tương lai',
        );
      }

      const existingShareLink = await this.prisma.documentShareLink.findUnique({
        where: { documentId },
      });

      let tokenToUse: string;
      if (!existingShareLink || shareOptions?.regenerateToken) {
        tokenToUse = this.generateShareToken();
      } else {
        tokenToUse = existingShareLink.token;
      }

      const shareLink = await this.prisma.documentShareLink.upsert({
        where: { documentId },
        update: {
          token: tokenToUse,
          expiresAt: expiration,
          isRevoked: false,
        },
        create: {
          documentId,
          token: tokenToUse,
          expiresAt: expiration,
          createdById: userId,
        },
      });

      const frontendUrl =
        this.configService.get<string>('FRONTEND_URL') ||
        'http://localhost:5173';
      const shareUrl = `${frontendUrl}/documents/${documentId}?apiKey=${shareLink.token}`;

      return {
        token: shareLink.token,
        expiresAt: shareLink.expiresAt.toISOString(),
        isRevoked: shareLink.isRevoked,
        shareUrl,
      };
    } catch (error) {
      this.logger.error(
        `Error creating/updating share link for document ${documentId}:`,
        error,
      );
      if (error instanceof BadRequestException) {
        throw error;
      }
      throw new InternalServerErrorException('Không thể tạo liên kết chia sẻ');
    }
  }

  /**
   * Revoke existing share link
   */
  async revokeShareLink(documentId: string, userId: string) {
    try {
      const document = await this.prisma.document.findUnique({
        where: { id: documentId },
      });

      if (!document) {
        throw new BadRequestException('Không tìm thấy tài liệu');
      }

      if (document.uploaderId !== userId) {
        throw new BadRequestException(
          'Bạn không có quyền thu hồi liên kết chia sẻ này',
        );
      }

      await this.prisma.documentShareLink.updateMany({
        where: { documentId },
        data: { isRevoked: true },
      });
    } catch (error) {
      this.logger.error(
        `Error revoking share link for document ${documentId}:`,
        error,
      );
      if (error instanceof BadRequestException) {
        throw error;
      }
      throw new InternalServerErrorException(
        'Không thể thu hồi liên kết chia sẻ',
      );
    }
  }

  /**
   * Validate share token for a document
   */
  async validateShareLink(
    documentId: string,
    token: string,
  ): Promise<DocumentShareLink> {
    try {
      const shareLink = await this.prisma.documentShareLink.findUnique({
        where: { token },
      });

      if (!shareLink || shareLink.documentId !== documentId) {
        throw new BadRequestException('Liên kết chia sẻ không hợp lệ');
      }

      if (shareLink.isRevoked) {
        throw new BadRequestException('Liên kết chia sẻ đã bị thu hồi');
      }

      if (shareLink.expiresAt.getTime() <= Date.now()) {
        throw new BadRequestException('Liên kết chia sẻ đã hết hạn');
      }

      return shareLink;
    } catch (error) {
      this.logger.error(
        `Error validating share link for document ${documentId} with token ${token}:`,
        error,
      );
      if (error instanceof BadRequestException) {
        throw error;
      }
      throw new InternalServerErrorException(
        'Không thể xác thực liên kết chia sẻ',
      );
    }
  }

  private generateShareToken(): string {
    return randomBytes(24).toString('hex');
  }

  /**
   * Download document - creates zip file with all document files and tracks download
   */
  async downloadDocument(
    documentId: string,
    userId?: string, // Make userId optional for guest users
    ipAddress?: string,
    userAgent?: string,
    referrer?: string,
    apiKey?: string,
  ): Promise<{
    downloadUrl: string;
    fileName: string;
    fileCount: number;
  }> {
    try {
      this.logger.log(
        `Preparing download for document ${documentId} by user ${userId || 'guest'}`,
      );

      // Get document with files
      const document = await this.prisma.document.findUnique({
        where: { id: documentId },
        include: {
          files: {
            include: {
              file: true,
            },
            orderBy: { order: 'asc' },
          },
        },
      });

      if (!document) {
        throw new BadRequestException('Không tìm thấy tài liệu');
      }

      const isOwner = document.uploaderId === userId;
      let shareAccessGranted = false;
      if (apiKey) {
        try {
          const link = await this.validateShareLink(documentId, apiKey);
          if (
            link &&
            !link.isRevoked &&
            link.expiresAt.getTime() > Date.now()
          ) {
            shareAccessGranted = true;
          }
        } catch {
          // ignore invalid apiKey here; access checks below will handle
        }
      }

      if (document.isPublic) {
        if (!document.isApproved && !isOwner) {
          throw new BadRequestException('Tài liệu đang chờ kiểm duyệt');
        }
        if (
          document.moderationStatus === DocumentModerationStatus.REJECTED &&
          !isOwner
        ) {
          throw new BadRequestException('Tài liệu đã bị từ chối');
        }
      } else {
        if (!userId) {
          throw new BadRequestException(
            'Cần xác thực để tải xuống tài liệu riêng tư',
          );
        }
        if (!isOwner) {
          throw new BadRequestException(
            'Bạn không có quyền tải xuống tài liệu này',
          );
        }
      }

      if (!document.files || document.files.length === 0) {
        throw new BadRequestException('Tài liệu không có tệp để tải xuống');
      }

      // Points deduction logic for non-owner downloads
      if (userId && !isOwner) {
        // Determine if user is admin
        const user = await this.prisma.user.findUnique({
          where: { id: userId },
          select: { id: true, role: { select: { name: true } } },
        });
        const isAdmin = user?.role?.name === 'admin';
        const bypass = Boolean(isAdmin || shareAccessGranted);
        try {
          await this.pointsService.spendOnDownload({
            userId,
            document: { ...(document as any) },
            performedById: isAdmin ? userId : undefined,
            bypass,
          });
        } catch (e) {
          if (!bypass) {
            throw e;
          }
        }
      }

      // Create download record and increment counter in a transaction
      await this.prisma.$transaction(async prisma => {
        // Log download only if user is authenticated (for now, until prisma client is regenerated)
        if (userId) {
          await prisma.download.create({
            data: {
              userId,
              documentId,
              ipAddress,
              userAgent,
              referrer,
            },
          });
        }

        // Increment download count regardless of authentication
        await prisma.document.update({
          where: { id: documentId },
          data: {
            downloadCount: {
              increment: 1,
            },
          },
        });
      });

      // Emit realtime download event to uploader
      this.notifications.emitToUploaderOfDocument(document.uploaderId, {
        type: 'download',
        documentId,
        userId,
        count: 1,
      });

      // If single file, return direct download URL
      if (document.files.length === 1) {
        const file = document.files[0].file;
        this.logger.log(`Preparing single file download: ${file.originalName}`);
        const downloadUrl = await this.r2Service.getSignedDownloadUrl(
          file.storageUrl,
          300,
        ); // 5 minutes

        this.logger.log(
          `Generated download URL: ${downloadUrl.substring(0, 100)}...`,
        );

        return {
          downloadUrl,
          fileName: file.originalName,
          fileCount: 1,
        };
      }

      // For multiple files, create or use cached ZIP
      this.logger.log(
        `Preparing ZIP download for ${document.files.length} files`,
      );

      // Check if ZIP file already exists and is still valid
      if (document.zipFileUrl) {
        this.logger.log(`Using cached ZIP file for document ${documentId}`);

        // Generate new signed URL for the existing ZIP file
        const zipDownloadUrl = await this.r2Service.getSignedDownloadUrl(
          document.zipFileUrl,
          1800,
        );
        const zipFileName = `${document.title || 'document'}.zip`;

        return {
          downloadUrl: zipDownloadUrl,
          fileName: zipFileName,
          fileCount: document.files.length,
        };
      }

      // Create new ZIP file
      const zipFileName = `${document.title || 'document'}.zip`;
      const zipDownloadUrl = await this.createZipDownload(
        document.files.map(df => df.file),
        documentId,
      );

      return {
        downloadUrl: zipDownloadUrl,
        fileName: zipFileName,
        fileCount: document.files.length,
      };
    } catch (error) {
      this.logger.error(
        `Error preparing download for document ${documentId}:`,
        error,
      );
      if (error instanceof BadRequestException) {
        throw error;
      }
      throw new InternalServerErrorException(
        'Không thể chuẩn bị tải xuống tài liệu',
      );
    }
  }

  /**
   * Get moderation queue data for admin review
   */
  async getModerationQueue(options: {
    page?: number;
    limit?: number;
    categoryId?: string;
    uploaderId?: string;
    status?: DocumentModerationStatus;
    sort?: 'createdAt' | 'title' | 'uploader';
    order?: 'asc' | 'desc';
  }) {
    const {
      page = 1,
      limit = 10,
      categoryId,
      uploaderId,
      status = DocumentModerationStatus.PENDING,
      sort = 'createdAt',
      order = 'desc',
    } = options;

    const skip = (page - 1) * limit;

    const where: Prisma.DocumentWhereInput = {
      isPublic: true,
      moderationStatus: status,
    };

    if (categoryId) {
      where.categoryId = categoryId;
    }

    if (uploaderId) {
      where.uploaderId = uploaderId;
    }

    const orderBy: Prisma.DocumentOrderByWithRelationInput =
      sort === 'title'
        ? { title: order }
        : sort === 'uploader'
          ? { uploader: { username: order } }
          : { createdAt: order };

    try {
      const [
        documents,
        total,
        pendingDocuments,
        rejectedDocuments,
        approvedToday,
      ] = await Promise.all([
        this.prisma.document.findMany({
          where,
          include: {
            files: {
              include: {
                file: true,
              },
              orderBy: { order: 'asc' },
            },
            category: {
              select: {
                id: true,
                name: true,
              },
            },
            uploader: {
              select: {
                id: true,
                username: true,
                firstName: true,
                lastName: true,
                avatar: true,
                email: true,
                isVerified: true,
              },
            },
            aiAnalysis: true,
          },
          orderBy,
          skip,
          take: limit,
        }),
        this.prisma.document.count({ where }),
        this.prisma.document.count({
          where: {
            isPublic: true,
            moderationStatus: DocumentModerationStatus.PENDING,
          },
        }),
        this.prisma.document.count({
          where: {
            isPublic: true,
            moderationStatus: DocumentModerationStatus.REJECTED,
          },
        }),
        this.prisma.document.count({
          where: {
            isPublic: true,
            moderationStatus: DocumentModerationStatus.APPROVED,
            moderatedAt: {
              gte: new Date(new Date().setHours(0, 0, 0, 0)),
            },
          },
        }),
      ]);

      const mappedDocuments = documents.map(document => ({
        id: document.id,
        title: document.title,
        description: document.description,
        isPublic: document.isPublic,
        isApproved: document.isApproved,
        moderationStatus: document.moderationStatus,
        moderatedAt: document.moderatedAt
          ? document.moderatedAt.toISOString()
          : null,
        moderatedById: document.moderatedById,
        moderationNotes: document.moderationNotes,
        rejectionReason: document.rejectionReason,
        tags: document.tags,
        language: document.language,
        createdAt: document.createdAt.toISOString(),
        updatedAt: document.updatedAt.toISOString(),
        category: document.category,
        uploader: document.uploader,
        aiAnalysis: document.aiAnalysis
          ? {
              summary: document.aiAnalysis.summary,
              keyPoints: document.aiAnalysis.keyPoints,
              difficulty: document.aiAnalysis.difficulty,
              confidence: document.aiAnalysis.confidence,
              reliabilityScore:
                (document as any).aiAnalysis?.reliabilityScore ?? 0,
              // Enhanced moderation fields
              moderationScore: document.aiAnalysis.moderationScore,
              safetyFlags: document.aiAnalysis.safetyFlags,
              isSafe: document.aiAnalysis.isSafe,
              recommendedAction: document.aiAnalysis.recommendedAction,
            }
          : null,
        files: document.files.map(df => ({
          id: df.file.id,
          originalName: df.file.originalName,
          mimeType: df.file.mimeType,
          fileSize: df.file.fileSize,
          order: df.order,
          thumbnailUrl: df.file.thumbnailUrl,
        })),
      }));

      const totalPages = Math.max(1, Math.ceil(total / limit));

      return {
        summary: {
          pendingDocuments,
          rejectedDocuments,
          approvedToday,
        },
        documents: mappedDocuments,
        pagination: {
          page,
          limit,
          total,
          totalPages,
          hasNext: page < totalPages,
          hasPrev: page > 1,
        },
      };
    } catch (error) {
      this.logger.error('Error getting moderation queue:', error);
      throw new InternalServerErrorException(
        'Không thể lấy danh sách tài liệu chờ duyệt',
      );
    }
  }

  /**
   * Get document detail for moderation
   */
  async getDocumentForModeration(documentId: string) {
    try {
      const document = await this.prisma.document.findUnique({
        where: { id: documentId },
        include: {
          uploader: {
            select: {
              id: true,
              username: true,
              firstName: true,
              lastName: true,
              avatar: true,
              email: true,
            },
          },
          category: {
            select: {
              id: true,
              name: true,
              description: true,
            },
          },
          files: {
            include: {
              file: true,
            },
            orderBy: { order: 'asc' },
          },
          aiAnalysis: true,
        },
      });

      if (!document) {
        throw new BadRequestException('Không tìm thấy tài liệu');
      }

      const files = document.files.map(df => ({
        id: df.file.id,
        originalName: df.file.originalName,
        fileName: df.file.fileName,
        mimeType: df.file.mimeType,
        fileSize: df.file.fileSize,
        order: df.order,
        thumbnailUrl: df.file.thumbnailUrl,
      }));

      const filesWithSecureUrls = await this.filesService.addSecureUrlsToFiles(
        files,
        {
          allowSharedAccess: true,
        },
      );

      return {
        id: document.id,
        title: document.title,
        description: document.description,
        isPublic: document.isPublic,
        isApproved: document.isApproved,
        moderationStatus: document.moderationStatus,
        moderationNotes: document.moderationNotes,
        rejectionReason: document.rejectionReason,
        moderatedAt: document.moderatedAt
          ? document.moderatedAt.toISOString()
          : null,
        moderatedById: document.moderatedById,
        language: document.language,
        tags: document.tags,
        createdAt: document.createdAt.toISOString(),
        updatedAt: document.updatedAt.toISOString(),
        uploader: document.uploader,
        category: document.category,
        aiAnalysis: document.aiAnalysis || null,
        files: filesWithSecureUrls,
      };
    } catch (error) {
      this.logger.error(
        `Error getting moderation detail for document ${documentId}:`,
        error,
      );
      if (error instanceof BadRequestException) {
        throw error;
      }
      throw new InternalServerErrorException(
        'Không thể lấy chi tiết tài liệu chờ duyệt',
      );
    }
  }

  /**
   * Approve a document and publish it
   */
  async approveDocumentModeration(
    documentId: string,
    adminId: string,
    options: { notes?: string; publish?: boolean } = {},
  ) {
    const publish = options.publish ?? true;

    try {
      const document = await this.prisma.document.findUnique({
        where: { id: documentId },
        include: {
          files: {
            select: {
              fileId: true,
            },
          },
        },
      });

      if (!document) {
        throw new BadRequestException('Không tìm thấy tài liệu');
      }

      const updatedDocument = await this.prisma.document.update({
        where: { id: documentId },
        data: {
          isApproved: true,
          isPublic: publish,
          moderationStatus: DocumentModerationStatus.APPROVED,
          moderatedById: adminId,
          moderatedAt: new Date(),
          moderationNotes: options.notes || null,
          rejectionReason: null,
        },
        include: {
          aiAnalysis: true,
        },
      });

      await this.prisma.file.updateMany({
        where: {
          id: {
            in: document.files.map(file => file.fileId),
          },
        },
        data: {
          isPublic: publish,
        },
      });

      // Emit moderation approved event to uploader
      this.notifications.emitToUploaderOfDocument(updatedDocument.uploaderId, {
        type: 'moderation',
        documentId,
        status: 'approved',
        notes: options.notes || null,
      });

      return updatedDocument;
    } catch (error) {
      this.logger.error(`Error approving document ${documentId}:`, error);
      if (error instanceof BadRequestException) {
        throw error;
      }
      throw new InternalServerErrorException('Không thể duyệt tài liệu này');
    }
  }

  /**
   * Reject a document and optionally add notes
   */
  async rejectDocumentModeration(
    documentId: string,
    adminId: string,
    options: { reason: string; notes?: string },
  ) {
    if (!options.reason) {
      throw new BadRequestException('Vui lòng cung cấp lý do từ chối');
    }

    try {
      const document = await this.prisma.document.findUnique({
        where: { id: documentId },
        include: {
          files: {
            select: {
              fileId: true,
            },
          },
        },
      });

      if (!document) {
        throw new BadRequestException('Không tìm thấy tài liệu');
      }

      const updatedDocument = await this.prisma.document.update({
        where: { id: documentId },
        data: {
          isApproved: false,
          isPublic: false,
          moderationStatus: DocumentModerationStatus.REJECTED,
          moderatedById: adminId,
          moderatedAt: new Date(),
          moderationNotes: options.notes || null,
          rejectionReason: options.reason,
        },
        include: {
          aiAnalysis: true,
        },
      });

      await Promise.all([
        this.prisma.file.updateMany({
          where: {
            id: {
              in: document.files.map(file => file.fileId),
            },
          },
          data: {
            isPublic: false,
          },
        }),
        this.prisma.documentShareLink.updateMany({
          where: { documentId },
          data: { isRevoked: true },
        }),
      ]);

      // Emit moderation rejected event to uploader
      this.notifications.emitToUploaderOfDocument(updatedDocument.uploaderId, {
        type: 'moderation',
        documentId,
        status: 'rejected',
        notes: options.notes || null,
        reason: options.reason,
      });

      return updatedDocument;
    } catch (error) {
      this.logger.error(`Error rejecting document ${documentId}:`, error);
      if (error instanceof BadRequestException) {
        throw error;
      }
      throw new InternalServerErrorException('Không thể từ chối tài liệu này');
    }
  }

  /**
   * Check if document should be auto-approved or auto-rejected based on AI analysis
   */
  async checkAutoModeration(documentId: string): Promise<{
    shouldAutoApprove: boolean;
    shouldAutoReject: boolean;
    reason?: string;
  }> {
    try {
      const aiSettings = await this.systemSettings.getAIModerationSettings();

      const analysis = await this.prisma.aIAnalysis.findUnique({
        where: { documentId },
      });

      if (!analysis) {
        return {
          shouldAutoApprove: false,
          shouldAutoReject: false,
          reason: 'No AI analysis available',
        };
      }

      const { moderationScore, safetyFlags } = analysis;

      // Auto-reject if score is below threshold or has critical safety flags
      if (aiSettings.enableAutoRejection) {
        if (moderationScore < aiSettings.autoRejectThreshold) {
          return {
            shouldAutoApprove: false,
            shouldAutoReject: true,
            reason: `AI score ${moderationScore} below rejection threshold ${aiSettings.autoRejectThreshold}`,
          };
        }

        if (safetyFlags.length > 0) {
          return {
            shouldAutoApprove: false,
            shouldAutoReject: true,
            reason: `Safety flags detected: ${safetyFlags.join(', ')}`,
          };
        }
      }

      // Auto-approve if score is above threshold and no safety issues
      if (aiSettings.enableAutoApproval) {
        if (
          moderationScore >= aiSettings.autoApprovalThreshold &&
          safetyFlags.length === 0
        ) {
          return {
            shouldAutoApprove: true,
            shouldAutoReject: false,
            reason: `AI score ${moderationScore} above approval threshold ${aiSettings.autoApprovalThreshold}`,
          };
        }
      }

      return {
        shouldAutoApprove: false,
        shouldAutoReject: false,
        reason: 'Requires manual review',
      };
    } catch (error) {
      this.logger.error(
        `Error checking auto moderation for document ${documentId}:`,
        error,
      );
      return {
        shouldAutoApprove: false,
        shouldAutoReject: false,
        reason: 'Error checking auto moderation',
      };
    }
  }

  /**
   * Trigger AI moderation analysis for a document
   */
  async generateModerationAnalysis(documentId: string) {
    try {
      const document = await this.prisma.document.findUnique({
        where: { id: documentId },
        include: {
          files: {
            select: {
              fileId: true,
            },
          },
          uploader: {
            select: {
              id: true,
            },
          },
        },
      });

      if (!document) {
        throw new BadRequestException('Không tìm thấy tài liệu');
      }

      const fileIds = document.files.map(file => file.fileId);

      if (!fileIds.length) {
        throw new BadRequestException('Tài liệu không có tệp để phân tích AI');
      }

      const analysisResult = await this.aiService.analyzeDocuments({
        fileIds,
        userId: document.uploader.id,
      });

      if (analysisResult.success) {
        await this.aiService.saveAnalysis(documentId, analysisResult.data);
      }

      const savedAnalysis = await this.prisma.aIAnalysis.findUnique({
        where: { documentId },
      });

      // Check for auto-moderation after AI analysis
      const autoModeration = await this.checkAutoModeration(documentId);
      let autoModerationResult: { action: string; reason: string } | null =
        null;

      if (autoModeration.shouldAutoApprove) {
        this.logger.log(
          `Auto-approving document ${documentId}: ${autoModeration.reason}`,
        );
        try {
          await this.approveDocumentModeration(documentId, 'system', {
            notes: `Tự động duyệt bởi AI: ${autoModeration.reason}`,
            publish: true,
          });
          autoModerationResult = {
            action: 'approved',
            reason: autoModeration.reason || 'Auto-approved by AI',
          };
        } catch (error) {
          this.logger.error(
            `Failed to auto-approve document ${documentId}:`,
            error,
          );
        }
      } else if (autoModeration.shouldAutoReject) {
        this.logger.log(
          `Auto-rejecting document ${documentId}: ${autoModeration.reason}`,
        );
        try {
          await this.rejectDocumentModeration(documentId, 'system', {
            reason: `Tự động từ chối bởi AI: ${autoModeration.reason}`,
            notes:
              'Tài liệu này đã được AI phân tích và tự động từ chối do không đáp ứng tiêu chuẩn an toàn.',
          });
          autoModerationResult = {
            action: 'rejected',
            reason: autoModeration.reason || 'Auto-rejected by AI',
          };
        } catch (error) {
          this.logger.error(
            `Failed to auto-reject document ${documentId}:`,
            error,
          );
        }
      }

      return {
        success: analysisResult.success,
        analysis: savedAnalysis,
        processedFiles: analysisResult.processedFiles,
        processingTime: analysisResult.processingTime,
        autoModeration: autoModerationResult,
      };
    } catch (error) {
      this.logger.error(
        `Error generating AI moderation analysis for document ${documentId}:`,
        error,
      );
      if (error instanceof BadRequestException) {
        throw error;
      }
      throw new InternalServerErrorException(
        'Không thể phân tích AI cho tài liệu này',
      );
    }
  }

  /**
   * Delete a document
   */
  async deleteDocument(documentId: string, userId: string) {
    try {
      this.logger.log(`Deleting document ${documentId} by user ${userId}`);

      // Check if document exists and belongs to user
      const document = await this.prisma.document.findUnique({
        where: { id: documentId },
        include: {
          files: {
            include: {
              file: true,
            },
          },
        },
      });

      if (!document) {
        throw new BadRequestException('Không tìm thấy tài liệu');
      }

      if (document.uploaderId !== userId) {
        throw new BadRequestException('Bạn không có quyền xóa tài liệu này');
      }

      // Delete document and related records in a transaction
      await this.prisma.$transaction(async prisma => {
        // Delete document files relationships
        await prisma.documentFile.deleteMany({
          where: { documentId },
        });

        // Delete document views
        await prisma.view.deleteMany({
          where: { documentId },
        });

        // Delete document downloads
        await prisma.download.deleteMany({
          where: { documentId },
        });

        // Delete document ratings
        await prisma.rating.deleteMany({
          where: { documentId },
        });

        // Delete document comments
        await prisma.comment.deleteMany({
          where: { documentId },
        });

        // Delete AI analysis if exists
        await prisma.aIAnalysis.deleteMany({
          where: { documentId },
        });

        // Delete the document itself
        await prisma.document.delete({
          where: { id: documentId },
        });
      });

      this.logger.log(`Document ${documentId} deleted successfully`);
      return { success: true, message: 'Document deleted successfully' };
    } catch (error) {
      this.logger.error(`Error deleting document ${documentId}:`, error);
      if (error instanceof BadRequestException) {
        throw error;
      }
      throw new InternalServerErrorException('Không thể xóa tài liệu');
    }
  }

  /**
   * Create ZIP file download URL for multiple files
   */
  private async createZipDownload(
    files: any[],
    documentId: string,
  ): Promise<string> {
    try {
      this.logger.log(
        `Creating new ZIP file for document ${documentId} with ${files.length} files`,
      );

      if (files.length === 0) {
        throw new Error('No files to zip');
      }

      // Create ZIP archive
      const archive = archiver('zip', { zlib: { level: 9 } });
      const chunks: Buffer[] = [];

      // Collect ZIP data
      archive.on('data', chunk => {
        chunks.push(chunk);
      });

      // Handle ZIP completion
      const zipPromise = new Promise<Buffer>((resolve, reject) => {
        archive.on('end', () => {
          const zipBuffer = Buffer.concat(chunks);
          this.logger.log(
            `ZIP created successfully, size: ${zipBuffer.length} bytes`,
          );
          resolve(zipBuffer);
        });

        archive.on('error', error => {
          this.logger.error('ZIP creation error:', error);
          reject(error);
        });
      });

      // Add files to ZIP
      for (const file of files) {
        try {
          this.logger.log(`Adding file to ZIP: ${file.originalName}`);

          // Get file stream from R2
          const fileStream = await this.r2Service.getFileStream(
            file.storageUrl,
          );

          // Add file to archive
          archive.append(fileStream, { name: file.originalName });
        } catch (fileError) {
          this.logger.error(
            `Error adding file ${file.originalName} to ZIP:`,
            fileError,
          );
          // Continue with other files instead of failing completely
        }
      }

      // Finalize ZIP
      await archive.finalize();

      // Wait for ZIP completion
      const zipBuffer = await zipPromise;

      // Upload ZIP to R2 and get signed URL
      const zipKey = `downloads/zip-${Date.now()}-${Math.random().toString(36).substring(7)}.zip`;
      await this.r2Service.uploadBuffer(zipBuffer, zipKey, 'application/zip');

      // Create storage URL using public URL and get signed URL for the ZIP file (30 minutes expiry)
      const publicUrl = this.configService.get<string>(
        'CLOUDFLARE_R2_PUBLIC_URL',
      );
      const storageUrl = publicUrl
        ? `${publicUrl}/${zipKey}`
        : `${this.configService.get('CLOUDFLARE_R2_ENDPOINT')}/${this.r2Service.bucketName}/${zipKey}`;

      // Save ZIP file URL to document for caching
      await this.prisma.document.update({
        where: { id: documentId },
        data: {
          zipFileUrl: storageUrl,
          zipFileCreatedAt: new Date(),
        },
      });

      const zipUrl = await this.r2Service.getSignedDownloadUrl(
        storageUrl,
        1800,
      );

      this.logger.log(
        `ZIP uploaded, cached, and signed URL generated: ${zipUrl.substring(0, 100)}...`,
      );

      return zipUrl;
    } catch (error) {
      this.logger.error('Error creating ZIP download:', error);
      throw new InternalServerErrorException('Không thể tạo tải xuống ZIP');
    }
  }

  /**
   * Get download URL for a document without tracking download
   */
  async getDownloadUrl(
    documentId: string,
    userId?: string,
  ): Promise<{
    downloadUrl: string;
    fileName: string;
    fileCount: number;
  }> {
    try {
      this.logger.log(
        `Getting download URL for document ${documentId} by user ${userId || 'guest'}`,
      );

      // Get document with files
      const document = await this.prisma.document.findUnique({
        where: { id: documentId },
        include: {
          files: {
            include: {
              file: true,
            },
            orderBy: { order: 'asc' },
          },
        },
      });

      if (!document) {
        throw new BadRequestException('Không tìm thấy tài liệu');
      }

      const isOwner = document.uploaderId === userId;

      if (document.isPublic) {
        if (!document.isApproved && !isOwner) {
          throw new BadRequestException('Tài liệu đang chờ kiểm duyệt');
        }
        if (
          document.moderationStatus === DocumentModerationStatus.REJECTED &&
          !isOwner
        ) {
          throw new BadRequestException('Tài liệu đã bị từ chối');
        }
      } else {
        if (!userId) {
          throw new BadRequestException(
            'Cần xác thực để tải xuống tài liệu riêng tư',
          );
        }
        if (!isOwner) {
          throw new BadRequestException(
            'Bạn không có quyền tải xuống tài liệu này',
          );
        }
      }

      if (!document.files || document.files.length === 0) {
        throw new BadRequestException('Tài liệu không có tệp để tải xuống');
      }

      // If single file, return direct download URL
      if (document.files.length === 1) {
        const file = document.files[0].file;
        this.logger.log(
          `Preparing single file download URL: ${file.originalName}`,
        );
        const downloadUrl = await this.r2Service.getSignedDownloadUrl(
          file.storageUrl,
          300,
        ); // 5 minutes

        return {
          downloadUrl,
          fileName: file.originalName,
          fileCount: 1,
        };
      }

      // For multiple files, create or use cached ZIP
      this.logger.log(
        `Preparing ZIP download URL for ${document.files.length} files`,
      );

      // Check if ZIP file already exists and is still valid
      if (document.zipFileUrl) {
        this.logger.log(`Using cached ZIP file for document ${documentId}`);

        // Generate new signed URL for the existing ZIP file
        const zipDownloadUrl = await this.r2Service.getSignedDownloadUrl(
          document.zipFileUrl,
          1800,
        );
        const zipFileName = `${document.title || 'document'}.zip`;

        return {
          downloadUrl: zipDownloadUrl,
          fileName: zipFileName,
          fileCount: document.files.length,
        };
      }

      // Create new ZIP file
      const zipUrl = await this.createZipDownload(document.files, documentId);
      const zipFileName = `${document.title || 'document'}.zip`;

      return {
        downloadUrl: zipUrl,
        fileName: zipFileName,
        fileCount: document.files.length,
      };
    } catch (error) {
      this.logger.error('Error getting download URL:', error);
      throw error;
    }
  }

  /**
   * Track download completion (without creating download URL)
   */
  async trackDownload(
    documentId: string,
    userId?: string,
    ipAddress?: string,
    userAgent?: string,
    referrer?: string,
  ): Promise<void> {
    try {
      this.logger.log(
        `Tracking download completion for document ${documentId} by user ${userId || 'guest'}`,
      );

      // Verify document exists and user has permission
      const document = await this.prisma.document.findUnique({
        where: { id: documentId },
        select: {
          id: true,
          isPublic: true,
          isApproved: true,
          moderationStatus: true,
          uploaderId: true,
        },
      });

      if (!document) {
        throw new BadRequestException('Không tìm thấy tài liệu');
      }

      const isOwner = document.uploaderId === userId;

      if (document.isPublic) {
        if (!document.isApproved && !isOwner) {
          throw new BadRequestException('Tài liệu đang chờ kiểm duyệt');
        }
        if (
          document.moderationStatus === DocumentModerationStatus.REJECTED &&
          !isOwner
        ) {
          throw new BadRequestException('Tài liệu đã bị từ chối');
        }
      } else {
        if (!userId) {
          throw new BadRequestException(
            'Cần xác thực để tải xuống tài liệu riêng tư',
          );
        }
        if (!isOwner) {
          throw new BadRequestException(
            'Bạn không có quyền tải xuống tài liệu này',
          );
        }
      }

      // Create download record and increment counter in a transaction
      await this.prisma.$transaction(async prisma => {
        // Log download only if user is authenticated
        if (userId) {
          await prisma.download.create({
            data: {
              userId,
              documentId,
              ipAddress,
              userAgent,
              referrer,
            },
          });
        }

        // Increment download count regardless of authentication
        await prisma.document.update({
          where: { id: documentId },
          data: {
            downloadCount: {
              increment: 1,
            },
          },
        });
      });

      // Emit realtime download event to uploader
      this.notifications.emitToUploaderOfDocument(document.uploaderId, {
        type: 'download',
        documentId,
        userId,
        count: 1,
      });

      this.logger.log(
        `Successfully tracked download for document ${documentId}`,
      );
    } catch (error) {
      this.logger.error('Error tracking download:', error);
      throw error;
    }
  }
}<|MERGE_RESOLUTION|>--- conflicted
+++ resolved
@@ -1,26 +1,14 @@
-<<<<<<< HEAD
 import * as archiver from 'archiver'
 import { randomBytes } from 'crypto'
 
 import { NotificationsService } from '@/notifications/notifications.service'
-=======
-import { randomBytes } from 'crypto';
-import { AIService } from '../ai/ai.service';
-import { CloudflareR2Service } from '../common/cloudflare-r2.service';
-import { SystemSettingsService } from '../common/system-settings.service';
-import { FilesService } from '../files/files.service';
-import { PrismaService } from '../prisma/prisma.service';
-import { CreateDocumentDto } from './dto/create-document.dto';
-import { ShareDocumentDto } from './dto/share-document.dto';
-import { NotificationsService } from '@/notifications/notifications.service';
-import { PointsService } from '@/points/points.service';
->>>>>>> 1186ceab
+import { PointsService } from '@/points/points.service'
+import { SimilarityJobService } from '@/similarity/similarity-job.service'
 import {
   BadRequestException,
   Injectable,
   InternalServerErrorException,
   Logger,
-<<<<<<< HEAD
 } from '@nestjs/common'
 import { ConfigService } from '@nestjs/config'
 import { DocumentModerationStatus, DocumentShareLink, Prisma } from '@prisma/client'
@@ -30,19 +18,8 @@
 import { SystemSettingsService } from '../common/system-settings.service'
 import { FilesService } from '../files/files.service'
 import { PrismaService } from '../prisma/prisma.service'
-import { SimilarityJobService } from '../similarity/similarity-job.service'
 import { CreateDocumentDto } from './dto/create-document.dto'
 import { ShareDocumentDto } from './dto/share-document.dto'
-=======
-} from '@nestjs/common';
-import { ConfigService } from '@nestjs/config';
-import {
-  DocumentModerationStatus,
-  DocumentShareLink,
-  Prisma,
-} from '@prisma/client';
-import archiver from 'archiver';
->>>>>>> 1186ceab
 
 @Injectable()
 export class DocumentsService {
@@ -56,11 +33,8 @@
     private aiService: AIService,
     private notifications: NotificationsService,
     private systemSettings: SystemSettingsService,
-<<<<<<< HEAD
     private similarityJobService: SimilarityJobService,
-=======
     private pointsService: PointsService,
->>>>>>> 1186ceab
   ) {}
 
   /**
