import { Request, Response } from 'express'

import {
<<<<<<< HEAD
  BadRequestException,
  Body,
  Controller,
  Get,
  HttpStatus,
  Logger,
  Param,
  Post,
  Query,
  Req,
  Res,
  UseGuards,
} from '@nestjs/common';
import { ApiBearerAuth, ApiOperation, ApiResponse, ApiTags } from '@nestjs/swagger';

import { Public } from '../auth/decorators/public.decorator';
import { JwtAuthGuard } from '../auth/guards/jwt-auth.guard';
import { ResponseHelper } from '../common/helpers/response.helper';
import { DocumentsService } from './documents.service';
import { CreateDocumentDto } from './dto/create-document.dto';
import { CheckPolicy } from '@/common/casl';
=======
    BadRequestException, Body, Controller, Get, HttpStatus, Logger, Param, Post, Query, Req, Res,
    UseGuards
} from '@nestjs/common'
import { ApiBearerAuth, ApiOperation, ApiResponse, ApiTags } from '@nestjs/swagger'

import { Public } from '../auth/decorators/public.decorator'
import { JwtAuthGuard } from '../auth/guards/jwt-auth.guard'
import { OptionalJwtAuthGuard } from '../auth/guards/optional-jwt-auth.guard'
import { ResponseHelper } from '../common/helpers/response.helper'
import { FilesService } from '../files/files.service'
import { DocumentsService } from './documents.service'
import { CreateDocumentDto } from './dto/create-document.dto'
import { DownloadDocumentDto } from './dto/download-document.dto'
import { ViewDocumentDto } from './dto/view-document.dto'
>>>>>>> ecdd16ed

interface AuthenticatedRequest extends Request {
  user: {
    id: string;
    [key: string]: any;
  };
}

@ApiTags('Documents')
@Controller('documents')
@UseGuards(JwtAuthGuard)
@ApiBearerAuth()
export class DocumentsController {
  private readonly logger = new Logger(DocumentsController.name);

  constructor(
    private readonly documentsService: DocumentsService,
    private readonly filesService: FilesService
  ) {}

  @Post('create')
  @CheckPolicy({ action: 'create', subject: 'Document' })
  @ApiOperation({ summary: 'Create a document from uploaded files' })
  @ApiResponse({
    status: HttpStatus.CREATED,
    description: 'Document created successfully',
  })
  async createDocument(
    @Body() createDocumentDto: CreateDocumentDto,
    @Req() req: AuthenticatedRequest,
    @Res() res: Response
  ) {
    const userId = req.user.id;

    try {
      const document = await this.documentsService.createDocument(createDocumentDto, userId);

      return ResponseHelper.success(
        res,
        document,
        'Document created successfully',
        HttpStatus.CREATED
      );
    } catch (error) {
      this.logger.error('Error creating document:', error);

      if (error instanceof BadRequestException) {
        return ResponseHelper.error(res, error.message, HttpStatus.BAD_REQUEST);
      }

      return ResponseHelper.error(
        res,
        'An error occurred while creating document',
        HttpStatus.INTERNAL_SERVER_ERROR
      );
    }
  }

  @UseGuards(OptionalJwtAuthGuard)
  @Post(':documentId/download')
  @ApiOperation({ summary: 'Download all files of a document' })
  @ApiResponse({
    status: HttpStatus.OK,
    description: 'Document files download prepared',
  })
  async downloadDocument(
    @Param('documentId') documentId: string,
    @Body() downloadDto: DownloadDocumentDto,
    @Req() req: AuthenticatedRequest,
    @Res() res: Response
  ) {
    try {
      const userId = req.user?.id; // Use optional chaining since user might not be authenticated

      // Extract IP address from request
      let ipAddress = 
        downloadDto.ipAddress ||
        req.ip ||
        req.connection?.remoteAddress ||
        req.socket?.remoteAddress ||
        'unknown';

      // Clean up IPv6 mapped IPv4 addresses
      if (ipAddress.startsWith('::ffff:')) {
        ipAddress = ipAddress.substring(7);
      }

      const userAgent = downloadDto.userAgent || req.get('User-Agent') || 'unknown';
      const referrer = downloadDto.referrer || req.get('Referer') || 'unknown';

      this.logger.log(
        `Download request for document ${documentId} from user ${userId}, IP: ${ipAddress}`
      );

      const downloadResult = await this.documentsService.downloadDocument(
        documentId,
        userId,
        ipAddress,
        userAgent,
        referrer
      );

      return ResponseHelper.success(res, downloadResult, 'Document download prepared successfully');
    } catch (error) {
      this.logger.error(`Error preparing download for document ${documentId}:`, error);

      if (error instanceof BadRequestException) {
        return ResponseHelper.error(res, error.message, HttpStatus.BAD_REQUEST);
      }

      return ResponseHelper.error(
        res,
        'Failed to prepare document download',
        HttpStatus.INTERNAL_SERVER_ERROR
      );
    }
  }

  @UseGuards(OptionalJwtAuthGuard)
  @Get('public')
  @ApiOperation({ summary: 'Get public documents with pagination' })
  @ApiResponse({
    status: HttpStatus.OK,
    description: 'Public documents retrieved successfully',
  })
  async getPublicDocuments(
    @Query('page') page: string = '1',
    @Query('limit') limit: string = '10',
    @Req() req: Request,
    @Res() res: Response
  ) {
    try {
      const pageNum = Math.max(1, parseInt(page, 10) || 1);
      const limitNum = Math.min(50, Math.max(1, parseInt(limit, 10) || 10));
      
      // Get user ID if authenticated
      const userId = (req as any).user?.id;

      const result = await this.documentsService.getPublicDocuments(pageNum, limitNum, userId);

      return ResponseHelper.success(res, result, 'Public documents retrieved successfully');
    } catch (error) {
      this.logger.error('Error getting public documents:', error);
      return ResponseHelper.error(
        res,
        'An error occurred while retrieving public documents',
        HttpStatus.INTERNAL_SERVER_ERROR
      );
    }
  }

  @Get('my')
  @ApiOperation({ summary: 'Get user documents with pagination' })
  @ApiResponse({
    status: HttpStatus.OK,
    description: 'User documents retrieved successfully',
  })
  async getUserDocuments(
    @Query('page') page: string = '1',
    @Query('limit') limit: string = '10',
    @Req() req: AuthenticatedRequest,
    @Res() res: Response
  ) {
    const userId = req.user.id;
    const pageNum = parseInt(page, 10) || 1;
    const limitNum = parseInt(limit, 10) || 10;

    try {
      const documents = await this.documentsService.getUserDocuments(userId, pageNum, limitNum);

      return ResponseHelper.success(res, documents, 'Documents retrieved successfully');
    } catch (error) {
      this.logger.error('Error getting user documents:', error);
      return ResponseHelper.error(
        res,
        'Failed to get user documents',
        HttpStatus.INTERNAL_SERVER_ERROR
      );
    }
  }

  @Public()
  @Get(':documentId')
  @ApiOperation({ summary: 'Get document details by ID' })
  @ApiResponse({
    status: HttpStatus.OK,
    description: 'Document details retrieved successfully',
  })
  async getDocumentById(
    @Param('documentId') documentId: string,
    @Req() req: Request,
    @Res() res: Response
  ) {
    try {
      // Get user ID if authenticated
      const userId = (req as any).user?.id;

      const document = await this.documentsService.getDocumentById(documentId, userId);

      return ResponseHelper.success(res, document, 'Document retrieved successfully');
    } catch (error) {
      this.logger.error(`Error getting document ${documentId}:`, error);

      if (error instanceof BadRequestException) {
        return ResponseHelper.error(res, error.message, HttpStatus.BAD_REQUEST);
      }

      return ResponseHelper.error(res, 'Failed to get document', HttpStatus.INTERNAL_SERVER_ERROR);
    }
  }

  @UseGuards(OptionalJwtAuthGuard)
  @Post(':documentId/view')
  @ApiOperation({ summary: 'Track document view' })
  @ApiResponse({
    status: HttpStatus.OK,
    description: 'Document view tracked successfully',
  })
  async viewDocument(
    @Param('documentId') documentId: string,
    @Body() viewDocumentDto: ViewDocumentDto,
    @Req() req: Request,
    @Res() res: Response
  ) {
    try {
      // Get user ID if authenticated (optional)
      const userId = (req as any).user?.id || null;
      
      // Get IP address with multiple fallback methods
      let ipAddress = req.ip || 
        req.connection?.remoteAddress || 
        req.socket?.remoteAddress || 
        'unknown';
        
      // Handle x-forwarded-for header (can be array)
      if (!ipAddress || ipAddress === 'unknown') {
        const forwardedFor = req.headers['x-forwarded-for'];
        const realIp = req.headers['x-real-ip'];
        
        if (forwardedFor) {
          ipAddress = Array.isArray(forwardedFor) ? forwardedFor[0] : forwardedFor.split(',')[0].trim();
        } else if (realIp) {
          ipAddress = Array.isArray(realIp) ? realIp[0] : realIp;
        }
      }
        
      const userAgent = req.get('User-Agent') || 'unknown';
      const { referrer } = viewDocumentDto;

      this.logger.log(
        `Tracking view for document ${documentId}: userId=${userId}, ip=${ipAddress}`
      );

      const result = await this.documentsService.viewDocument(
        documentId,
        userId,
        ipAddress,
        userAgent,
        referrer
      );

      return ResponseHelper.success(res, result, 'Document view tracked successfully');
    } catch (error) {
      this.logger.error(`Error tracking view for document ${documentId}:`, error);

      if (error instanceof BadRequestException) {
        return ResponseHelper.error(res, error.message, HttpStatus.BAD_REQUEST);
      }

      return ResponseHelper.error(
        res,
        'Failed to track document view',
        HttpStatus.INTERNAL_SERVER_ERROR
      );
    }
  }

  @Public()
  @Get('upload/allowed-types')
  @ApiOperation({ summary: 'Get allowed file types for upload' })
  @ApiResponse({
    status: HttpStatus.OK,
    description: 'Allowed file types retrieved successfully',
  })
  async getAllowedFileTypes(@Res() res: Response) {
    try {
      const allowedTypes = this.filesService.getAllowedTypes();
      return ResponseHelper.success(res, allowedTypes, 'Allowed file types retrieved successfully');
    } catch (error) {
      this.logger.error('Error getting allowed file types:', error);
      return ResponseHelper.error(
        res,
        'Failed to get allowed file types',
        HttpStatus.INTERNAL_SERVER_ERROR
      );
    }
  }
}<|MERGE_RESOLUTION|>--- conflicted
+++ resolved
@@ -1,7 +1,6 @@
-import { Request, Response } from 'express'
+import { Request, Response } from 'express';
 
 import {
-<<<<<<< HEAD
   BadRequestException,
   Body,
   Controller,
@@ -23,22 +22,10 @@
 import { DocumentsService } from './documents.service';
 import { CreateDocumentDto } from './dto/create-document.dto';
 import { CheckPolicy } from '@/common/casl';
-=======
-    BadRequestException, Body, Controller, Get, HttpStatus, Logger, Param, Post, Query, Req, Res,
-    UseGuards
-} from '@nestjs/common'
-import { ApiBearerAuth, ApiOperation, ApiResponse, ApiTags } from '@nestjs/swagger'
-
-import { Public } from '../auth/decorators/public.decorator'
-import { JwtAuthGuard } from '../auth/guards/jwt-auth.guard'
-import { OptionalJwtAuthGuard } from '../auth/guards/optional-jwt-auth.guard'
-import { ResponseHelper } from '../common/helpers/response.helper'
-import { FilesService } from '../files/files.service'
-import { DocumentsService } from './documents.service'
-import { CreateDocumentDto } from './dto/create-document.dto'
-import { DownloadDocumentDto } from './dto/download-document.dto'
-import { ViewDocumentDto } from './dto/view-document.dto'
->>>>>>> ecdd16ed
+import { OptionalJwtAuthGuard } from '../auth/guards/optional-jwt-auth.guard';
+import { FilesService } from '../files/files.service';
+import { DownloadDocumentDto } from './dto/download-document.dto';
+import { ViewDocumentDto } from './dto/view-document.dto';
 
 interface AuthenticatedRequest extends Request {
   user: {
@@ -114,7 +101,7 @@
       const userId = req.user?.id; // Use optional chaining since user might not be authenticated
 
       // Extract IP address from request
-      let ipAddress = 
+      let ipAddress =
         downloadDto.ipAddress ||
         req.ip ||
         req.connection?.remoteAddress ||
@@ -171,9 +158,9 @@
     @Res() res: Response
   ) {
     try {
-      const pageNum = Math.max(1, parseInt(page, 10) || 1);
-      const limitNum = Math.min(50, Math.max(1, parseInt(limit, 10) || 10));
-      
+      const pageNum = Math.max(1, Number(page) || 1);
+      const limitNum = Math.min(50, Math.max(1, Number(limit) || 10));
+
       // Get user ID if authenticated
       const userId = (req as any).user?.id;
 
@@ -203,8 +190,8 @@
     @Res() res: Response
   ) {
     const userId = req.user.id;
-    const pageNum = parseInt(page, 10) || 1;
-    const limitNum = parseInt(limit, 10) || 10;
+    const pageNum = Number(page) || 1;
+    const limitNum = Number(limit) || 10;
 
     try {
       const documents = await this.documentsService.getUserDocuments(userId, pageNum, limitNum);
@@ -266,25 +253,25 @@
     try {
       // Get user ID if authenticated (optional)
       const userId = (req as any).user?.id || null;
-      
+
       // Get IP address with multiple fallback methods
-      let ipAddress = req.ip || 
-        req.connection?.remoteAddress || 
-        req.socket?.remoteAddress || 
-        'unknown';
-        
+      let ipAddress =
+        req.ip || req.connection?.remoteAddress || req.socket?.remoteAddress || 'unknown';
+
       // Handle x-forwarded-for header (can be array)
       if (!ipAddress || ipAddress === 'unknown') {
         const forwardedFor = req.headers['x-forwarded-for'];
         const realIp = req.headers['x-real-ip'];
-        
+
         if (forwardedFor) {
-          ipAddress = Array.isArray(forwardedFor) ? forwardedFor[0] : forwardedFor.split(',')[0].trim();
+          ipAddress = Array.isArray(forwardedFor)
+            ? forwardedFor[0]
+            : forwardedFor.split(',')[0].trim();
         } else if (realIp) {
           ipAddress = Array.isArray(realIp) ? realIp[0] : realIp;
         }
       }
-        
+
       const userAgent = req.get('User-Agent') || 'unknown';
       const { referrer } = viewDocumentDto;
 
