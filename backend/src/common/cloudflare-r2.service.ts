--- conflicted
+++ resolved
@@ -264,22 +264,10 @@
       // Extract key from full URL
       const url = new URL(storageUrl);
 
-<<<<<<< HEAD
-      // Remove bucket name and any prefixes to get just the S3 key
-      // if (key.includes('/')) {
-      //   const parts = key.split('/');
-      //   // Skip bucket name, keep the rest
-      //   key = parts.slice(1).join('/');
-      // }
-
-      this.logger.log(`Extracted key from URL: ${storageUrl} -> ${key}`);
-      return key;
-=======
       this.logger.log(
         `Extracted key from URL: ${storageUrl} -> ${url.pathname.substring(1)}`,
       );
       return url.pathname.substring(1);
->>>>>>> 1186ceab
     } catch (error) {
       this.logger.error('Error extracting key from URL:', error);
       throw new BadRequestException('Định dạng URL lưu trữ không hợp lệ');
