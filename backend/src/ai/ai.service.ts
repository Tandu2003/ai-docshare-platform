--- conflicted
+++ resolved
@@ -31,11 +31,8 @@
     private filesService: FilesService,
     private geminiService: GeminiService,
     private systemSettings: SystemSettingsService,
-<<<<<<< HEAD
     private embeddingService: EmbeddingService,
-=======
     private categoriesService: CategoriesService,
->>>>>>> b11ffb40
   ) {}
 
   /**
